[build-system]
requires = ["hatchling"]
build-backend = "hatchling.build"

[project]
name = "fastadk"
description = "A developer-friendly framework for building AI agents with Google ADK"
readme = "README.md"
license = {text = "MIT"}
authors = [
    {name = "FastADK Team", email = "team@fastadk.dev"},
]
maintainers = [
    {name = "FastADK Team", email = "team@fastadk.dev"},
]
keywords = [
    "ai", "agents", "google-adk", "llm", "framework", 
    "chatbots", "automation", "artificial-intelligence"
]
classifiers = [
    "Development Status :: 3 - Alpha",
    "Intended Audience :: Developers",
    "License :: OSI Approved :: MIT License",
    "Programming Language :: Python :: 3",
    "Programming Language :: Python :: 3.10",
    "Programming Language :: Python :: 3.11",
    "Programming Language :: Python :: 3.12",
    "Topic :: Software Development :: Libraries :: Python Modules",
    "Topic :: Scientific/Engineering :: Artificial Intelligence",
]
requires-python = ">=3.10"
dependencies = [
    "fastapi>=0.104.0",
    "uvicorn[standard]>=0.24.0",
    "pydantic>=2.5.0",
    "pydantic-settings>=2.0.0",
    "typer>=0.9.0",
    "loguru>=0.7.0",
    "pyyaml>=6.0",
    "tomli>=2.0.1",
    "aiofiles>=23.0.0",
    "httpx>=0.25.0",
    "rich>=14.0.0",
    "google-generativeai>=0.8.5",
    "python-dotenv>=1.1.1",
<<<<<<< HEAD
    "types-pyyaml>=6.0.12.20250516",
=======
>>>>>>> 296882a7
]
dynamic = ["version"]

[project.optional-dependencies]
# Development dependencies
dev = [
    "pytest>=7.4.0",
    "pytest-asyncio>=0.21.0",
    "pytest-cov>=4.1.0",
    "black>=23.7.0",
    "ruff>=0.0.287",
    "mypy>=1.5.0",
    "pre-commit>=3.4.0",
    "httpx>=0.25.0",
]

# Memory backend dependencies
redis = [
    "redis[hiredis]>=5.0.0",
    "aioredis>=2.0.0",
]

firestore = [
    "google-cloud-firestore>=2.13.0",
]

vector = [
    "pinecone-client>=2.2.0",
    "chromadb>=0.4.0",
]

# Cloud and deployment dependencies
cloud = [
    "google-cloud-storage>=2.10.0",
    "google-cloud-logging>=3.8.0",
]

# Enterprise and security dependencies
enterprise = [
    "cryptography>=41.0.0",
    "authlib>=1.2.0",
    "python-jose[cryptography]>=3.3.0",
]

# Observability dependencies
observability = [
    "opentelemetry-api>=1.20.0",
    "opentelemetry-sdk>=1.20.0",
    "opentelemetry-instrumentation-fastapi>=0.41b0",
    "prometheus-client>=0.17.0",
]

# All optional dependencies
all = [
    "fastadk[dev,redis,firestore,vector,cloud,enterprise,observability]",
]

[project.urls]
Homepage = "https://github.com/fastadk/fastadk"
Documentation = "https://docs.fastadk.dev"
Repository = "https://github.com/fastadk/fastadk"
"Bug Tracker" = "https://github.com/fastadk/fastadk/issues"
Discussions = "https://github.com/fastadk/fastadk/discussions"
Discord = "https://discord.gg/fastadk"

[project.scripts]
fastadk = "fastadk.cli.main:app"

# Tool configurations
[tool.black]
line-length = 88
target-version = ['py310', 'py311', 'py312']
include = '\.pyi?$'
extend-exclude = '''
/(
  # directories
  \.eggs
  | \.git
  | \.hg
  | \.mypy_cache
  | \.tox
  | \.venv
  | build
  | dist
)/
'''

[tool.ruff]
target-version = "py310"
line-length = 88

[tool.ruff.lint]
select = [
    "E",  # pycodestyle errors
    "W",  # pycodestyle warnings
    "F",  # pyflakes
    "I",  # isort
    "C",  # flake8-comprehensions
    "B",  # flake8-bugbear
    "UP", # pyupgrade
]
ignore = [
    "E501",  # line too long, handled by black
    "B008",  # do not perform function calls in argument defaults
    "C901",  # too complex
    "B904",  # temporary ignore for exception handling in tests
]

[tool.ruff.lint.per-file-ignores]
"__init__.py" = ["F401"]
"tests/**/*.py" = ["B904"]  # Allow exception handling without from clause in tests

[tool.mypy]
python_version = "3.10"
check_untyped_defs = true
disallow_any_generics = true
disallow_incomplete_defs = true
disallow_untyped_defs = true
no_implicit_optional = true
warn_redundant_casts = true
warn_unused_ignores = true
warn_return_any = true
strict_equality = true
# Disable specific error codes globally
disable_error_code = ["misc"]

[[tool.mypy.overrides]]
module = [
    "google.*",
    "aioredis.*",
    "chromadb.*",
    "pinecone.*",
]
ignore_missing_imports = true

# Special handling for the dynamic nature of the agent decorators
[[tool.mypy.overrides]]
module = "fastadk.core.agent"
disallow_untyped_defs = false
warn_return_any = false
warn_unused_ignores = false

[tool.pytest.ini_options]
minversion = "7.0"
addopts = [
    "--strict-markers",
    "--strict-config",
    "--cov=fastadk",
    "--cov-report=term-missing",
    "--cov-report=html",
    "--cov-report=xml",
]
testpaths = ["tests"]
markers = [
    "unit: Unit tests",
    "integration: Integration tests",
    "e2e: End-to-end tests",
    "slow: Slow tests",
]

[tool.coverage.run]
source = ["fastadk"]
omit = [
    "*/tests/*",
    "*/test_*.py",
    "*/conftest.py",
]

[tool.coverage.report]
exclude_lines = [
    "pragma: no cover",
    "def __repr__",
    "raise AssertionError",
    "raise NotImplementedError",
    "if __name__ == .__main__.:",
    "if TYPE_CHECKING:",
]

[tool.hatch.version]
path = "src/fastadk/__init__.py"

[tool.hatch.build.targets.wheel]
packages = ["src/fastadk"]

# Security scanning configuration
[tool.bandit]
exclude_dirs = ["tests", "build", "dist"]
skips = ["B101", "B601"]

[tool.safety]
# Safety configuration for vulnerability scanning
full_report = true
short_report = false

[dependency-groups]
dev = [
    "bandit>=1.8.5",
    "black>=25.1.0",
    "mypy>=1.16.1",
    "pytest-asyncio>=1.0.0",
    "pytest-cov>=6.2.1",
    "ruff>=0.12.1",
    "safety>=3.5.2",
]<|MERGE_RESOLUTION|>--- conflicted
+++ resolved
@@ -43,10 +43,7 @@
     "rich>=14.0.0",
     "google-generativeai>=0.8.5",
     "python-dotenv>=1.1.1",
-<<<<<<< HEAD
     "types-pyyaml>=6.0.12.20250516",
-=======
->>>>>>> 296882a7
 ]
 dynamic = ["version"]
 
